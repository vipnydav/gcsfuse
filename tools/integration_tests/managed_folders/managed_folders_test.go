--- conflicted
+++ resolved
@@ -64,11 +64,7 @@
 		}
 		err = closeControlClient()
 		if err != nil {
-<<<<<<< HEAD
-			log.Fatalf("closeControlClient failed: #{err}")
-=======
 			log.Fatalf("closeControlClient failed: %v", err)
->>>>>>> 0a2815c3
 		}
 	}()
 
