// Copyright 2021 Google Inc. All Rights Reserved.
//
// Licensed under the Apache License, Version 2.0 (the "License");
// you may not use this file except in compliance with the License.
// You may obtain a copy of the License at
//
//     http://www.apache.org/licenses/LICENSE-2.0
//
// Unless required by applicable law or agreed to in writing, software
// distributed under the License is distributed on an "AS IS" BASIS,
// WITHOUT WARRANTIES OR CONDITIONS OF ANY KIND, either express or implied.
// See the License for the specific language governing permissions and
// limitations under the License.

// Provides integration tests for read flows with implicit_dir flag set.
package implicitdir_test

import (
	"os"
	"testing"
)

func TestAppendToEndOfFile(t *testing.T) {
	f, err := os.OpenFile(fileName, os.O_APPEND|os.O_WRONLY, 0600)
	if err != nil {
	    t.Errorf("Open file for append: %v", err)
	}

	if _, err = f.WriteString("line 3\n"); err != nil {
	    t.Errorf("AppendString: %v", err)
	}

	f.Close()

<<<<<<< HEAD
		compareFileContents(t, fileName, "line 1\nline 2\nline 3\n")
	}
}

func TestWriteAtStartOfFile(t *testing.T){
	for i := 0; i < 1; i++ {

		f, err := os.OpenFile(fileName, os.O_WRONLY, 0600)
		if err != nil {
		    t.Errorf("Open file for write at start: %v", err)
		}

		if _, err = f.WriteAt([]byte("line 4\n"),0); err != nil {
			t.Errorf("WriteString-Start: %v", err)
		}

		f.Close()

		compareFileContents(t, fileName, "line 4\nline 2\nline 3\n")
	}
=======
	compareFileContents(t, fileName, "line 1\nline 2\nline 3\n")
>>>>>>> fd9e00eb
}<|MERGE_RESOLUTION|>--- conflicted
+++ resolved
@@ -32,28 +32,20 @@
 
 	f.Close()
 
-<<<<<<< HEAD
-		compareFileContents(t, fileName, "line 1\nline 2\nline 3\n")
-	}
+	compareFileContents(t, fileName, "line 1\nline 2\nline 3\n")
 }
 
 func TestWriteAtStartOfFile(t *testing.T){
-	for i := 0; i < 1; i++ {
+	f, err := os.OpenFile(fileName, os.O_WRONLY, 0600)
+	if err != nil {
+	    t.Errorf("Open file for write at start: %v", err)
+	}
 
-		f, err := os.OpenFile(fileName, os.O_WRONLY, 0600)
-		if err != nil {
-		    t.Errorf("Open file for write at start: %v", err)
-		}
+	if _, err = f.WriteAt([]byte("line 4\n"),0); err != nil {
+		t.Errorf("WriteString-Start: %v", err)
+	}
 
-		if _, err = f.WriteAt([]byte("line 4\n"),0); err != nil {
-			t.Errorf("WriteString-Start: %v", err)
-		}
+	f.Close()
 
-		f.Close()
-
-		compareFileContents(t, fileName, "line 4\nline 2\nline 3\n")
-	}
-=======
-	compareFileContents(t, fileName, "line 1\nline 2\nline 3\n")
->>>>>>> fd9e00eb
+	compareFileContents(t, fileName, "line 4\nline 2\nline 3\n")
 }